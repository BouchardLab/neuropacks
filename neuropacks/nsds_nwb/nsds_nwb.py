from types import SimpleNamespace
import scipy as sp

from pynwb import NWBHDF5IO


class NSDSNWBAudio:
    def __init__(self, nwb_path):
        """Base class for loading NSDS Lab Auditory datasets stored in the NWB format.

        Parameters
        ----------
        nwb_path : str or pathlike
            Location of NWB file.

        Attributes
        ----------
        nwb_path : str or pathlike
            Location of NWB file.
        ecog : NameSpace
            Namespace for ECoG data, if present.
        poly : NameSpace
            Namespace for Poly data, if present.
        stimulus : NameSpace
            Namespace for the stimulus.
        stimulus_envelope : ndarray
            Envelope of the stimulus waveform.
        electrode_df : dataframe
            Electrode dataframe.
        intervals : dataframe
            Intervals/trails tables.
        """
        self.nwb_path = nwb_path
        self.ecog = None
        self.poly = None
        self.stimulus = None
        self._stimulus_envelope = None
        with NWBHDF5IO(self.nwb_path, 'r') as io:
            nwb = io.read()
            try:
                self.intervals = nwb.intervals['trials'].to_dataframe()
            except Exception:
                self.intervals = None
            try:
                self.electrode_df = nwb.electrodes.to_dataframe()
            except Exception:
                self.electrode_df = None

<<<<<<< HEAD
    def _load_ecog(self, load_data=True):
        """Load ecog data, if available.
        """
        self.ecog = self.__get_processed_neural_data('ECoG', load_data=load_data)

    def _load_poly(self, load_data=True, start_time=None, stop_time=None):
        """Load polytrode data, if available.
        """
        self.poly = self.__get_processed_neural_data('Poly', load_data=load_data)

    def get_ecog_interval(self, start_time=None, stop_time=None):
        return self.__get_processed_neural_data('ECoG', load_data=True,
                                                 start_time=start_time,
                                                 stop_time=stop_time)
=======
    def _load_ecog(self):
        """Load ecog data, if available."""
        ecog = []
        with NWBHDF5IO(self.nwb_path, 'r') as io:
            nwb = io.read()
            di = nwb.processing['preprocessing'].data_interfaces
            for n in di.keys():
                if 'ecog' in n.lower():
                    ecog.append(di[n].data[:])
                    rate = di[n].rate
                    starting_time = di[n].starting_time
        if len(ecog) == 1:
            idxs = self.electrode_df['group_name'] == 'ECoG'
            good_electrodes = ~self.electrode_df['bad'].loc[idxs].values
            self.ecog = SimpleNamespace(data=ecog[0],
                                        rate=rate,
                                        good_electrodes=good_electrodes,
                                        starting_time=starting_time)
        elif len(ecog) == 0:
            pass
        else:
            raise ValueError('Multiple ECoG sources found.')
>>>>>>> 2e03cea2

    def get_poly_interval(self, start_time=None, stop_time=None):
        return self.__get_processed_neural_data('Poly', load_data=True,
                                                 start_time=start_time,
                                                 stop_time=stop_time)

    def __get_processed_neural_data(self, data_source,
                                    load_data=True, start_time=None, stop_time=None):
        '''Load and return processed ECoG or Polytrode data, if available.

        CAVEAT:
        With default settings (load_data=True, start_time=None, stop_time=None),
        this loads the full recording into memory.

        Parameters
        ----------
        data_source : str
            Either 'ECoG' or 'Poly'.
        load_data : bool
            If True, load and store full data;
            if False, use a placeholder data=None.
        start_time : float
            Start time for loading data from an interval.
        stop_time : float
            Stop time for loading data from an interval.

        Returns
        -------
        A SimpleNamespace object.
        '''
        data_holder = []
        with NWBHDF5IO(self.nwb_path, 'r') as io:
            nwb = io.read()
            di = nwb.processing['preprocessing'].data_interfaces
            for n in di.keys():
<<<<<<< HEAD
                if data_source.lower() in n.lower():
                    rate = di[n].rate
                    starting_time = di[n].starting_time
                    if load_data:
                        data_idx = slice_interval(start_time, stop_time,
                                                  rate, t_offset=starting_time)
                        data = di[n].data[data_idx]  # first axis is for the timepoints
                        n_timepoints, n_channels, n_bands = data.shape
                        if start_time is not None:
                            starting_time = start_time
                    else:
                        data = None
                        n_timepoints, n_channels, n_bands = di[n].data.shape
                    data_holder.append(data)

        name = data_source.lower()
        if start_time is not None or stop_time is not None:
            name = f'{name}_subset'

        if len(data_holder) == 1:
            idxs = self.electrode_df['group_name'] == data_source
            good_electrodes = ~self.electrode_df['bad'].loc[idxs].values
            return SimpleNamespace(name=name,
                                   data=data_holder[0],
                                   rate=rate,
                                   n_timepoints=n_timepoints,
                                   n_channels=n_channels,
                                   n_bands=n_bands,
                                   starting_time=starting_time,
                                   good_electrodes=good_electrodes)
        elif len(data_holder) == 0:
            return None
=======
                if 'poly' in n.lower():
                    poly.append(di[n].data[:])
                    rate = di[n].rate
                    starting_time = di[n].starting_time
        if len(poly) == 1:
            idxs = self.electrode_df['group_name'] == 'Poly'
            good_electrodes = ~self.electrode_df['bad'].loc[idxs].values
            self.poly = SimpleNamespace(data=poly[0],
                                        rate=rate,
                                        good_electrodes=good_electrodes,
                                        starting_time=starting_time)
        elif len(poly) == 0:
            pass
>>>>>>> 2e03cea2
        else:
            raise ValueError(f'Multiple {data_source} sources found.')

    def _load_stimulus_waveform(self, start_time=None, stop_time=None):
        """Load the stimulus waveform.
        """
        self.stimulus = self.__get_stimulus_waveform()

    def get_stimulus_interval(self, start_time=None, stop_time=None):
        '''
        Parameters
        ----------
        start_time : float
            Start time for loading data from an interval.
        stop_time : float
            Stop time for loading data from an interval.
        '''
        return self.__get_stimulus_waveform(start_time=start_time, stop_time=stop_time)

    def __get_stimulus_waveform(self, start_time=None, stop_time=None):
        """Load and return the stimulus waveform.

        Parameters
        ----------
        start_time : float
            Start time for loading data from an interval.
        stop_time : float
            Stop time for loading data from an interval.

        Attributes
        ----------
        data : ndarray
            With shape (n_samples,)
        rate : float
            Raw audio rate (Hz)
        n_timepoints : int
            Total number of samples in the raw audio file
        starting_time : float
            Lag, in seconds, between the start of neural recording and the start
            of the stimulus audio file. If starting_time is 10., it means the
            wav file was started 10 seconds *after* the neural recording started.
            So in the reference frame of the session time (which always starts
            with the start of neural recordings), the real time of the stimulus
            should be calculated as
                time_in_session = starting_time + i_sample / rate
            where i_sample is the index of the waveform data here.
        """
        name = 'stimulus'
        if start_time is not None or stop_time is not None:
            name = f'{name}_subset'

        with NWBHDF5IO(self.nwb_path, 'r') as io:
            nwb = io.read()
<<<<<<< HEAD
            stim_waveform = nwb.stimulus['stim_waveform']

            rate = stim_waveform.rate
            starting_time = stim_waveform.starting_time
            data_idx = slice_interval(start_time, stop_time,
                                      rate, t_offset=starting_time)
            data = stim_waveform.data[data_idx]
            n_timepoints = data.shape[0]
            if start_time is not None:
                starting_time = start_time

            return SimpleNamespace(name=name,
                                   data=data,
                                   rate=rate,
                                   n_timepoints=n_timepoints,
                                   starting_time=starting_time)
=======
            stim = nwb.stimulus['stim_waveform']
            self.stimulus = SimpleNamespace(data=stim.data[:],
                                            rate=stim.rate,
                                            starting_time=stim.starting_time)
>>>>>>> 2e03cea2

    @property
    def stimulus_envelope(self):
        "The stimulus envelope computed through the Hilbert Transform."
        if self._stimulus_envelope is None:
            fftd = sp.fft.fft(self.stimulus.data.astype('float32'))
            freq = sp.fft.fftfreq(self.stimulus.data.size)
            fftd[freq <= 0] = 0
            fftd[freq > 0] *= 2
            self._stimulus_envelope = abs(sp.fft.ifft(fftd))
<<<<<<< HEAD
        return self._stimulus_envelope

    def baseline_data(self):
        raise NotImplementedError


def slice_interval(start_time, stop_time, rate, t_offset=0):
    '''
    Returns a slice object.
    '''
    if start_time is not None and start_time < t_offset:
        raise ValueError(f'start_time is before the timeseries onset, {t_offset}.')
    if stop_time is not None and stop_time < t_offset:
        raise ValueError(f'stop_time is before the timeseries onset, {t_offset}.')
    if (start_time is not None and stop_time is not None) and start_time > stop_time:
        raise ValueError('stop_time should be later than start_time.')

    if start_time is not None:
        dt_start = start_time - t_offset
        i_start = int(dt_start * rate)
    else:
        i_start = None

    if stop_time is not None:
        dt_stop = stop_time - t_offset
        i_stop = int(dt_stop * rate)
    else:
        i_stop = None

    return slice(i_start, i_stop)
=======
        return self._stimulus_envelope
>>>>>>> 2e03cea2
<|MERGE_RESOLUTION|>--- conflicted
+++ resolved
@@ -46,7 +46,6 @@
             except Exception:
                 self.electrode_df = None
 
-<<<<<<< HEAD
     def _load_ecog(self, load_data=True):
         """Load ecog data, if available.
         """
@@ -61,30 +60,6 @@
         return self.__get_processed_neural_data('ECoG', load_data=True,
                                                  start_time=start_time,
                                                  stop_time=stop_time)
-=======
-    def _load_ecog(self):
-        """Load ecog data, if available."""
-        ecog = []
-        with NWBHDF5IO(self.nwb_path, 'r') as io:
-            nwb = io.read()
-            di = nwb.processing['preprocessing'].data_interfaces
-            for n in di.keys():
-                if 'ecog' in n.lower():
-                    ecog.append(di[n].data[:])
-                    rate = di[n].rate
-                    starting_time = di[n].starting_time
-        if len(ecog) == 1:
-            idxs = self.electrode_df['group_name'] == 'ECoG'
-            good_electrodes = ~self.electrode_df['bad'].loc[idxs].values
-            self.ecog = SimpleNamespace(data=ecog[0],
-                                        rate=rate,
-                                        good_electrodes=good_electrodes,
-                                        starting_time=starting_time)
-        elif len(ecog) == 0:
-            pass
-        else:
-            raise ValueError('Multiple ECoG sources found.')
->>>>>>> 2e03cea2
 
     def get_poly_interval(self, start_time=None, stop_time=None):
         return self.__get_processed_neural_data('Poly', load_data=True,
@@ -120,7 +95,6 @@
             nwb = io.read()
             di = nwb.processing['preprocessing'].data_interfaces
             for n in di.keys():
-<<<<<<< HEAD
                 if data_source.lower() in n.lower():
                     rate = di[n].rate
                     starting_time = di[n].starting_time
@@ -153,21 +127,6 @@
                                    good_electrodes=good_electrodes)
         elif len(data_holder) == 0:
             return None
-=======
-                if 'poly' in n.lower():
-                    poly.append(di[n].data[:])
-                    rate = di[n].rate
-                    starting_time = di[n].starting_time
-        if len(poly) == 1:
-            idxs = self.electrode_df['group_name'] == 'Poly'
-            good_electrodes = ~self.electrode_df['bad'].loc[idxs].values
-            self.poly = SimpleNamespace(data=poly[0],
-                                        rate=rate,
-                                        good_electrodes=good_electrodes,
-                                        starting_time=starting_time)
-        elif len(poly) == 0:
-            pass
->>>>>>> 2e03cea2
         else:
             raise ValueError(f'Multiple {data_source} sources found.')
 
@@ -221,7 +180,6 @@
 
         with NWBHDF5IO(self.nwb_path, 'r') as io:
             nwb = io.read()
-<<<<<<< HEAD
             stim_waveform = nwb.stimulus['stim_waveform']
 
             rate = stim_waveform.rate
@@ -238,12 +196,6 @@
                                    rate=rate,
                                    n_timepoints=n_timepoints,
                                    starting_time=starting_time)
-=======
-            stim = nwb.stimulus['stim_waveform']
-            self.stimulus = SimpleNamespace(data=stim.data[:],
-                                            rate=stim.rate,
-                                            starting_time=stim.starting_time)
->>>>>>> 2e03cea2
 
     @property
     def stimulus_envelope(self):
@@ -254,11 +206,7 @@
             fftd[freq <= 0] = 0
             fftd[freq > 0] *= 2
             self._stimulus_envelope = abs(sp.fft.ifft(fftd))
-<<<<<<< HEAD
         return self._stimulus_envelope
-
-    def baseline_data(self):
-        raise NotImplementedError
 
 
 def slice_interval(start_time, stop_time, rate, t_offset=0):
@@ -284,7 +232,4 @@
     else:
         i_stop = None
 
-    return slice(i_start, i_stop)
-=======
-        return self._stimulus_envelope
->>>>>>> 2e03cea2
+    return slice(i_start, i_stop)